--- conflicted
+++ resolved
@@ -3,14 +3,9 @@
 go 1.18
 
 require (
-<<<<<<< HEAD
-	cloud.google.com/go v0.103.0
-	github.com/jarcoal/httpmock v1.2.0
-	github.com/stretchr/testify v1.8.0
-=======
+	cloud.google.com/go v0.110.0
 	github.com/jarcoal/httpmock v1.3.0
 	github.com/stretchr/testify v1.8.1
->>>>>>> c727037e
 )
 
 require (
